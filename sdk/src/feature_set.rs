use {
    lazy_static::lazy_static,
    solana_sdk::{
        clock::Slot,
        hash::{Hash, Hasher},
        pubkey::Pubkey,
    },
    std::collections::{HashMap, HashSet},
};

pub mod instructions_sysvar_enabled {
    solana_sdk::declare_id!("EnvhHCLvg55P7PDtbvR1NwuTuAeodqpusV3MR5QEK8gs");
}

pub mod consistent_recent_blockhashes_sysvar {
    solana_sdk::declare_id!("3h1BQWPDS5veRsq6mDBWruEpgPxRJkfwGexg5iiQ9mYg");
}

pub mod deprecate_rewards_sysvar {
    solana_sdk::declare_id!("GaBtBJvmS4Arjj5W1NmFcyvPjsHN38UGYDq2MDwbs9Qu");
}

pub mod pico_inflation {
    solana_sdk::declare_id!("4RWNif6C2WCNiKVW7otP4G7dkmkHGyKQWRpuZ1pxKU5m");
}

pub mod full_inflation {
    pub mod devnet_and_testnet {
        solana_sdk::declare_id!("DT4n6ABDqs6w4bnfwrXT9rsprcPf6cdDga1egctaPkLC");
    }

    pub mod mainnet {
        pub mod certusone {
            pub mod vote {
                solana_sdk::declare_id!("BzBBveUDymEYoYzcMWNQCx3cd4jQs7puaVFHLtsbB6fm");
            }
            pub mod enable {
                solana_sdk::declare_id!("7XRJcS5Ud5vxGB54JbK9N2vBZVwnwdBNeJW1ibRgD9gx");
            }
        }
    }
}

pub mod spl_token_v2_multisig_fix {
    solana_sdk::declare_id!("E5JiFDQCwyC6QfT9REFyMpfK2mHcmv1GUDySU1Ue7TYv");
}

pub mod no_overflow_rent_distribution {
    solana_sdk::declare_id!("4kpdyrcj5jS47CZb2oJGfVxjYbsMm2Kx97gFyZrxxwXz");
}

pub mod filter_stake_delegation_accounts {
    solana_sdk::declare_id!("GE7fRxmW46K6EmCD9AMZSbnaJ2e3LfqCZzdHi9hmYAgi");
}

pub mod bpf_loader_upgradeable_program {
    solana_sdk::declare_id!("FbhK8HN9qvNHvJcoFVHAEUCNkagHvu7DTWzdnLuVQ5u4");
}

pub mod stake_program_v3 {
    solana_sdk::declare_id!("Ego6nTu7WsBcZBvVqJQKp6Yku2N3mrfG8oYCfaLZkAeK");
}

pub mod require_custodian_for_locked_stake_authorize {
    solana_sdk::declare_id!("D4jsDcXaqdW8tDAWn8H4R25Cdns2YwLneujSL1zvjW6R");
}

pub mod spl_token_v2_self_transfer_fix {
    solana_sdk::declare_id!("BL99GYhdjjcv6ys22C9wPgn2aTVERDbPHHo4NbS3hgp7");
}

pub mod warp_timestamp_again {
    solana_sdk::declare_id!("GvDsGDkH5gyzwpDhxNixx8vtx1kwYHH13RiNAPw27zXb");
}

pub mod check_init_vote_data {
    solana_sdk::declare_id!("3ccR6QpxGYsAbWyfevEtBNGfWV4xBffxRj2tD6A9i39F");
}

pub mod check_program_owner {
    solana_sdk::declare_id!("5XnbR5Es9YXEARRuP6mdvoxiW3hx5atNNeBmwVd8P3QD");
}

pub mod require_stake_for_gossip {
    solana_sdk::declare_id!("6oNzd5Z3M2L1xo4Q5hoox7CR2DuW7m1ETLWH5jHJthwa");
}

pub mod cpi_data_cost {
    solana_sdk::declare_id!("Hrg5bXePPGiAVWZfDHbvjqytSeyBDPAGAQ7v6N5i4gCX");
}

pub mod upgradeable_close_instruction {
    solana_sdk::declare_id!("FsPaByos3gA9bUEhp3EimQpQPCoSvCEigHod496NmABQ");
}

pub mod sysvar_via_syscall {
    solana_sdk::declare_id!("7411E6gFQLDhQkdRjmpXwM1hzHMMoYQUjHicmvGPC1Nf");
}

pub mod enforce_aligned_host_addrs {
    solana_sdk::declare_id!("6Qob9Z4RwGdf599FDVCqsjuKjR8ZFR3oVs2ByRLWBsua");
}

pub mod set_upgrade_authority_via_cpi_enabled {
    solana_sdk::declare_id!("GQdjCCptpGECG7QfE35hKTAopB1umGoSrdKfax2VmZWy");
}

pub mod update_data_on_realloc {
    solana_sdk::declare_id!("BkPcYCrwHXBoTsv9vMhiRF9gteZmDj3Uwisz9CDjoMKp");
}

pub mod keccak256_syscall_enabled {
    solana_sdk::declare_id!("7Ua8mFtahVfA3WCY9LoXDAJJdvJRJHckvSSr1dD8FTWc");
}

pub mod stake_program_v4 {
    solana_sdk::declare_id!("Dc7djyhP9aLfdq2zktpvskeAjpG56msCU1yexpxXiWZb");
}

pub mod memory_ops_syscalls {
    solana_sdk::declare_id!("ENQi37wsVhTvFz2gUiZAAbqFEWGN2jwFsqdEDTE8A4MU");
}

pub mod secp256k1_recover_syscall_enabled {
    solana_sdk::declare_id!("6RvdSWHh8oh72Dp7wMTS2DBkf3fRPtChfNrAo3cZZoXJ");
}

pub mod add_missing_program_error_mappings {
    solana_sdk::declare_id!("3QEUpjhgPEt92nz3Mqf6pABkHPGCQwSvKtyGMq4SuQyL");
}

pub mod system_transfer_zero_check {
    solana_sdk::declare_id!("BrTR9hzw4WBGFP65AJMbpAo64DcA3U6jdPSga9fMV5cS");
}

pub mod dedupe_config_program_signers {
    solana_sdk::declare_id!("8kEuAshXLsgkUEdcFVLqrjCGGHVWFW99ZZpxvAzzMtBp");
}

pub mod deterministic_shred_seed_enabled {
    solana_sdk::declare_id!("FjSRMpFe7mofQ3WrEMT7Smjk2sME1XdAoRxcv55V6M44");
}

pub mod verify_tx_signatures_len {
    solana_sdk::declare_id!("EVW9B5xD9FFK7vw1SBARwMA4s5eRo5eKJdKpsBikzKBz");
}

pub mod vote_stake_checked_instructions {
    solana_sdk::declare_id!("BcWknVcgvonN8sL4HE4XFuEVgfcee5MwxWPAgP6ZV89X");
}

pub mod updated_verify_policy {
    solana_sdk::declare_id!("k15tVxtkgsmo7dy6iJ56N5hBCxuQAtqRgYwoTDuwbia");
}

pub mod neon_evm_compute_budget {
    solana_sdk::declare_id!("GLrVvDPkQi5PMYUrsYWT9doZhSHr1BVZXqj5DbFps3rS");
}

pub mod rent_for_sysvars {
    solana_sdk::declare_id!("BKCPBQQBZqggVnFso5nQ8rQ4RwwogYwjuUt9biBjxwNF");
}

pub mod libsecp256k1_0_5_upgrade_enabled {
    solana_sdk::declare_id!("DhsYfRjxfnh2g7HKJYSzT79r74Afa1wbHkAgHndrA1oy");
}

pub mod stop_verify_mul64_imm_nonzero {
    solana_sdk::declare_id!("EHFwHg2vhwUb7ifm7BuY9RMbsyt1rS1rUii7yeDJtGnN");
}

pub mod start_verify_shift32_imm {
    solana_sdk::declare_id!("CqvdhqAYMc6Eq6tjW3H42Qg39TK2SCsL8ydMsC363PRp");
}

pub mod merge_nonce_error_into_system_error {
    solana_sdk::declare_id!("21AWDosvp3pBamFW91KB35pNoaoZVTM7ess8nr2nt53B");
}

pub mod spl_token_v2_set_authority_fix {
    solana_sdk::declare_id!("FToKNBYyiF4ky9s8WsmLBXHCht17Ek7RXaLZGHzzQhJ1");
}

pub mod stake_merge_with_unmatched_credits_observed {
    solana_sdk::declare_id!("meRgp4ArRPhD3KtCY9c5yAf2med7mBLsjKTPeVUHqBL");
}

pub mod mem_overlap_fix {
    solana_sdk::declare_id!("vXDCFK7gphrEmyf5VnKgLmqbdJ4UxD2eZH1qbdouYKF");
}

pub mod close_upgradeable_program_accounts {
    solana_sdk::declare_id!("EQMtCuSAkMVF9ZdhGuABtgvyXJLtSRF5AQKv1RNsrhj7");
}

pub mod stake_program_advance_activating_credits_observed {
    solana_sdk::declare_id!("SAdVFw3RZvzbo6DvySbSdBnHN4gkzSTH9dSxesyKKPj");
}

pub mod demote_program_write_locks {
    solana_sdk::declare_id!("3E3jV7v9VcdJL8iYZUMax9DiDno8j7EWUVbhm9RtShj2");
}

pub mod allow_native_ids {
    solana_sdk::declare_id!("GVnDbNkECwrzLM7aVBGWpBYo3yH1ACaXB4ottNX8pedZ");
}

pub mod check_seed_length {
    solana_sdk::declare_id!("8HYXgkoKGreAMA3MfJkdjbKNVbfZRQP3jqFpa7iqN4v7");
}

pub mod fix_write_privs {
    solana_sdk::declare_id!("7Tr5C1tdcCeBVD8jxtHYnvjL1DGdFboYBHCJkEFdenBb");
}

pub mod reduce_required_deploy_balance {
    solana_sdk::declare_id!("EBeznQDjcPG8491sFsKZYBi5S5jTVXMpAKNDJMQPS2kq");
}

pub mod stakes_remove_delegation_if_inactive {
    solana_sdk::declare_id!("HFpdDDNQjvcXnXKec697HDDsyk6tFoWS2o8fkxuhQZpL");
}

pub mod send_to_tpu_vote_port {
    solana_sdk::declare_id!("C5fh68nJ7uyKAuYZg2x9sEQ5YrVf3dkW6oojNBSc3Jvo");
}

pub mod optimize_epoch_boundary_updates {
    solana_sdk::declare_id!("265hPS8k8xJ37ot82KEgjRunsUp5w4n4Q4VwwiN9i9ps");
}

pub mod tx_wide_compute_cap {
    solana_sdk::declare_id!("5ekBxc8itEnPv4NzGJtr8BVVQLNMQuLMNQQj7pHoLNZ9");
}

pub mod gate_large_block {
    solana_sdk::declare_id!("2ry7ygxiYURULZCrypHhveanvP5tzZ4toRwVp89oCNSj");
}

pub mod remove_native_loader {
    solana_sdk::declare_id!("HTTgmruMYRZEntyL3EdCDdnS6e4D5wRq1FA7kQsb66qq");
}

pub mod return_data_syscall_enabled {
    solana_sdk::declare_id!("DwScAzPUjuv65TMbDnFY7AgwmotzWy3xpEJMXM3hZFaB");
}

pub mod sol_log_data_syscall_enabled {
    solana_sdk::declare_id!("6uaHcKPGUy4J7emLBgUTeufhJdiwhngW6a1R9B7c2ob9");
}

pub mod ed25519_program_enabled {
    solana_sdk::declare_id!("6ppMXNYLhVd7GcsZ5uV11wQEW7spppiMVfqQv5SXhDpX");
}

pub mod requestable_heap_size {
    solana_sdk::declare_id!("CCu4boMmfLuqcmfTLPHQiUo22ZdUsXjgzPAURYaWt1Bw");
}

pub mod add_compute_budget_program {
    solana_sdk::declare_id!("4d5AKtxoh93Dwm1vHXUU3iRATuMndx1c431KgT2td52r");
}

pub mod reject_deployment_of_unresolved_syscalls {
    solana_sdk::declare_id!("DqniU3MfvdpU3yhmNF1RKeaM5TZQELZuyFGosASRVUoy");
}

pub mod reject_section_virtual_address_file_offset_mismatch {
    solana_sdk::declare_id!("5N4NikcJLEiZNqwndhNyvZw15LvFXp1oF7AJQTNTZY5k");
}

pub mod reject_all_elf_rw {
    solana_sdk::declare_id!("DeMpxgMq51j3rZfNK2hQKZyXknQvqevPSFPJFNTbXxsS");
}

pub mod spl_token_v3_3_0_release {
    solana_sdk::declare_id!("Ftok2jhqAqxUWEiCVRrfRs9DPppWP8cgTB7NQNKL88mS");
}

pub mod reject_non_rent_exempt_vote_withdraws {
    solana_sdk::declare_id!("7txXZZD6Um59YoLMF7XUNimbMjsqsWhc7g2EniiTrmp1");
}

pub mod evict_invalid_stakes_cache_entries {
    solana_sdk::declare_id!("EMX9Q7TVFAmQ9V1CggAkhMzhXSg8ECp7fHrWQX2G1chf");
}

pub mod spl_associated_token_account_v1_0_4 {
    solana_sdk::declare_id!("FaTa4SpiaSNH44PGC4z8bnGVTkSRYaWvrBs3KTu8XQQq");
}

<<<<<<< HEAD
pub mod reject_vote_account_close_unless_zero_credit_epoch {
    solana_sdk::declare_id!("ALBk3EWdeAg2WAGf6GPDUf1nynyNqCdEVmgouG7rpuCj");
=======
pub mod bank_tranaction_count_fix {
    solana_sdk::declare_id!("Vo5siZ442SaZBKPXNocthiXysNviW4UYPwRFggmbgAp");
>>>>>>> 86e369ec
}

lazy_static! {
    /// Map of feature identifiers to user-visible description
    pub static ref FEATURE_NAMES: HashMap<Pubkey, &'static str> = [
        (instructions_sysvar_enabled::id(), "instructions sysvar"),
        (consistent_recent_blockhashes_sysvar::id(), "consistent recentblockhashes sysvar"),
        (deprecate_rewards_sysvar::id(), "deprecate unused rewards sysvar"),
        (pico_inflation::id(), "pico inflation"),
        (full_inflation::devnet_and_testnet::id(), "full inflation on devnet and testnet"),
        (spl_token_v2_multisig_fix::id(), "spl-token multisig fix"),
        (no_overflow_rent_distribution::id(), "no overflow rent distribution"),
        (filter_stake_delegation_accounts::id(), "filter stake_delegation_accounts #14062"),
        (bpf_loader_upgradeable_program::id(), "upgradeable bpf loader"),
        (stake_program_v3::id(), "solana_stake_program v3"),
        (require_custodian_for_locked_stake_authorize::id(), "require custodian to authorize withdrawer change for locked stake"),
        (spl_token_v2_self_transfer_fix::id(), "spl-token self-transfer fix"),
        (full_inflation::mainnet::certusone::enable::id(), "full inflation enabled by Certus One"),
        (full_inflation::mainnet::certusone::vote::id(), "community vote allowing Certus One to enable full inflation"),
        (warp_timestamp_again::id(), "warp timestamp again, adjust bounding to 25% fast 80% slow #15204"),
        (check_init_vote_data::id(), "check initialized Vote data"),
        (check_program_owner::id(), "limit programs to operating on accounts owned by itself"),
        (require_stake_for_gossip::id(), "require stakes for propagating crds values through gossip #15561"),
        (cpi_data_cost::id(), "charge the compute budget for data passed via CPI"),
        (upgradeable_close_instruction::id(), "close upgradeable buffer accounts"),
        (sysvar_via_syscall::id(), "provide sysvars via syscalls"),
        (enforce_aligned_host_addrs::id(), "enforce aligned host addresses"),
        (set_upgrade_authority_via_cpi_enabled::id(), "set upgrade authority instruction via cpi calls for upgradable programs"),
        (update_data_on_realloc::id(), "Retain updated data values modified after realloc via CPI"),
        (keccak256_syscall_enabled::id(), "keccak256 syscall"),
        (stake_program_v4::id(), "solana_stake_program v4"),
        (memory_ops_syscalls::id(), "add syscalls for memory operations"),
        (secp256k1_recover_syscall_enabled::id(), "secp256k1_recover syscall"),
        (add_missing_program_error_mappings::id(), "add missing program error mappings"),
        (system_transfer_zero_check::id(), "perform all checks for transfers of 0 lamports"),
        (dedupe_config_program_signers::id(), "dedupe config program signers"),
        (verify_tx_signatures_len::id(), "prohibit extra transaction signatures"),
        (deterministic_shred_seed_enabled::id(), "deterministic shred seed"),
        (vote_stake_checked_instructions::id(), "vote/state program checked instructions #18345"),
        (updated_verify_policy::id(), "Update verify policy"),
        (neon_evm_compute_budget::id(), "bump neon_evm's compute budget"),
        (rent_for_sysvars::id(), "collect rent from accounts owned by sysvars"),
        (libsecp256k1_0_5_upgrade_enabled::id(), "upgrade libsecp256k1 to v0.5.0"),
        (stop_verify_mul64_imm_nonzero::id(), "Sets rbpf vm config verify_mul64_imm_nonzero to false"),
        (start_verify_shift32_imm::id(), "sets rbpf vm config verify_shift32_imm to true"),
        (merge_nonce_error_into_system_error::id(), "merge NonceError into SystemError"),
        (spl_token_v2_set_authority_fix::id(), "spl-token set_authority fix"),
        (stake_merge_with_unmatched_credits_observed::id(), "allow merging active stakes with unmatched credits_observed #18985"),
        (mem_overlap_fix::id(), "Memory overlap fix"),
        (close_upgradeable_program_accounts::id(), "enable closing upgradeable program accounts"),
        (stake_program_advance_activating_credits_observed::id(), "Enable advancing credits observed for activation epoch #19309"),
        (demote_program_write_locks::id(), "demote program write locks to readonly, except when upgradeable loader present #19593 #20265"),
        (allow_native_ids::id(), "allow native program ids in program derived addresses"),
        (check_seed_length::id(), "Check program address seed lengths"),
        (fix_write_privs::id(), "fix native invoke write privileges"),
        (reduce_required_deploy_balance::id(), "reduce required payer balance for program deploys"),
        (stakes_remove_delegation_if_inactive::id(), "remove delegations from stakes cache when inactive"),
        (send_to_tpu_vote_port::id(), "Send votes to the tpu vote port"),
        (optimize_epoch_boundary_updates::id(), "Optimize epoch boundary updates"),
        (tx_wide_compute_cap::id(), "Transaction wide compute cap"),
        (gate_large_block::id(), "validator checks block cost against max limit in realtime, reject if exceeds."),
        (remove_native_loader::id(), "Remove support for the native loader"),
        (return_data_syscall_enabled::id(), "enable sol_{set,get}_return_data syscall"),
        (sol_log_data_syscall_enabled::id(), "enable sol_log_data syscall"),
        (ed25519_program_enabled::id(), "enable builtin ed25519 signature verify program"),
        (requestable_heap_size::id(), "Requestable heap frame size"),
        (add_compute_budget_program::id(), "Add compute_budget_program"),
        (reject_deployment_of_unresolved_syscalls::id(), "Reject deployment of programs with unresolved syscall symbols"),
        (reject_section_virtual_address_file_offset_mismatch::id(), "enforce section virtual addresses and file offsets in ELF to be equal"),
        (reject_all_elf_rw::id(), "reject all read-write data in program elfs"),
        (spl_token_v3_3_0_release::id(), "spl-token v3.3.0 release"),
        (reject_non_rent_exempt_vote_withdraws::id(), "fail vote withdraw instructions which leave the account non-rent-exempt"),
        (evict_invalid_stakes_cache_entries::id(), "evict invalid stakes cache entries on epoch boundaries"),
        (spl_associated_token_account_v1_0_4::id(), "SPL Associated Token Account Program release version 1.0.4, tied to token 3.3.0 #22648"),
<<<<<<< HEAD
        (reject_vote_account_close_unless_zero_credit_epoch::id(), "fail vote account withdraw to 0 unless account earned 0 credits in last completed epoch"),
=======
        (bank_tranaction_count_fix::id(), "Fixes Bank::transaction_count to include all committed transactions, not just successful ones"),
>>>>>>> 86e369ec
        /*************** ADD NEW FEATURES HERE ***************/
    ]
    .iter()
    .cloned()
    .collect();

    /// Unique identifier of the current software's feature set
    pub static ref ID: Hash = {
        let mut hasher = Hasher::default();
        let mut feature_ids = FEATURE_NAMES.keys().collect::<Vec<_>>();
        feature_ids.sort();
        for feature in feature_ids {
            hasher.hash(feature.as_ref());
        }
        hasher.result()
    };
}

#[derive(Clone, PartialEq, Eq, Hash)]
pub struct FullInflationFeaturePair {
    pub vote_id: Pubkey, // Feature that grants the candidate the ability to enable full inflation
    pub enable_id: Pubkey, // Feature to enable full inflation by the candidate
}

lazy_static! {
    /// Set of feature pairs that once enabled will trigger full inflation
    pub static ref FULL_INFLATION_FEATURE_PAIRS: HashSet<FullInflationFeaturePair> = [
        FullInflationFeaturePair {
            vote_id: full_inflation::mainnet::certusone::vote::id(),
            enable_id: full_inflation::mainnet::certusone::enable::id(),
        },
    ]
    .iter()
    .cloned()
    .collect();
}

/// `FeatureSet` holds the set of currently active/inactive runtime features
#[derive(AbiExample, Debug, Clone)]
pub struct FeatureSet {
    pub active: HashMap<Pubkey, Slot>,
    pub inactive: HashSet<Pubkey>,
}
impl Default for FeatureSet {
    fn default() -> Self {
        // All features disabled
        Self {
            active: HashMap::new(),
            inactive: FEATURE_NAMES.keys().cloned().collect(),
        }
    }
}
impl FeatureSet {
    pub fn is_active(&self, feature_id: &Pubkey) -> bool {
        self.active.contains_key(feature_id)
    }

    pub fn activated_slot(&self, feature_id: &Pubkey) -> Option<Slot> {
        self.active.get(feature_id).copied()
    }

    /// List of enabled features that trigger full inflation
    pub fn full_inflation_features_enabled(&self) -> HashSet<Pubkey> {
        let mut hash_set = FULL_INFLATION_FEATURE_PAIRS
            .iter()
            .filter_map(|pair| {
                if self.is_active(&pair.vote_id) && self.is_active(&pair.enable_id) {
                    Some(pair.enable_id)
                } else {
                    None
                }
            })
            .collect::<HashSet<_>>();

        if self.is_active(&full_inflation::devnet_and_testnet::id()) {
            hash_set.insert(full_inflation::devnet_and_testnet::id());
        }
        hash_set
    }

    /// All features enabled, useful for testing
    pub fn all_enabled() -> Self {
        Self {
            active: FEATURE_NAMES.keys().cloned().map(|key| (key, 0)).collect(),
            inactive: HashSet::new(),
        }
    }
}

#[cfg(test)]
mod test {
    use super::*;

    #[test]
    fn test_full_inflation_features_enabled_devnet_and_testnet() {
        let mut feature_set = FeatureSet::default();
        assert!(feature_set.full_inflation_features_enabled().is_empty());
        feature_set
            .active
            .insert(full_inflation::devnet_and_testnet::id(), 42);
        assert_eq!(
            feature_set.full_inflation_features_enabled(),
            [full_inflation::devnet_and_testnet::id()]
                .iter()
                .cloned()
                .collect()
        );
    }

    #[test]
    fn test_full_inflation_features_enabled() {
        // Normal sequence: vote_id then enable_id
        let mut feature_set = FeatureSet::default();
        assert!(feature_set.full_inflation_features_enabled().is_empty());
        feature_set
            .active
            .insert(full_inflation::mainnet::certusone::vote::id(), 42);
        assert!(feature_set.full_inflation_features_enabled().is_empty());
        feature_set
            .active
            .insert(full_inflation::mainnet::certusone::enable::id(), 42);
        assert_eq!(
            feature_set.full_inflation_features_enabled(),
            [full_inflation::mainnet::certusone::enable::id()]
                .iter()
                .cloned()
                .collect()
        );

        // Backwards sequence: enable_id and then vote_id
        let mut feature_set = FeatureSet::default();
        assert!(feature_set.full_inflation_features_enabled().is_empty());
        feature_set
            .active
            .insert(full_inflation::mainnet::certusone::enable::id(), 42);
        assert!(feature_set.full_inflation_features_enabled().is_empty());
        feature_set
            .active
            .insert(full_inflation::mainnet::certusone::vote::id(), 42);
        assert_eq!(
            feature_set.full_inflation_features_enabled(),
            [full_inflation::mainnet::certusone::enable::id()]
                .iter()
                .cloned()
                .collect()
        );
    }
}<|MERGE_RESOLUTION|>--- conflicted
+++ resolved
@@ -289,13 +289,12 @@
     solana_sdk::declare_id!("FaTa4SpiaSNH44PGC4z8bnGVTkSRYaWvrBs3KTu8XQQq");
 }
 
-<<<<<<< HEAD
 pub mod reject_vote_account_close_unless_zero_credit_epoch {
     solana_sdk::declare_id!("ALBk3EWdeAg2WAGf6GPDUf1nynyNqCdEVmgouG7rpuCj");
-=======
+}
+
 pub mod bank_tranaction_count_fix {
     solana_sdk::declare_id!("Vo5siZ442SaZBKPXNocthiXysNviW4UYPwRFggmbgAp");
->>>>>>> 86e369ec
 }
 
 lazy_static! {
@@ -370,11 +369,8 @@
         (reject_non_rent_exempt_vote_withdraws::id(), "fail vote withdraw instructions which leave the account non-rent-exempt"),
         (evict_invalid_stakes_cache_entries::id(), "evict invalid stakes cache entries on epoch boundaries"),
         (spl_associated_token_account_v1_0_4::id(), "SPL Associated Token Account Program release version 1.0.4, tied to token 3.3.0 #22648"),
-<<<<<<< HEAD
         (reject_vote_account_close_unless_zero_credit_epoch::id(), "fail vote account withdraw to 0 unless account earned 0 credits in last completed epoch"),
-=======
         (bank_tranaction_count_fix::id(), "Fixes Bank::transaction_count to include all committed transactions, not just successful ones"),
->>>>>>> 86e369ec
         /*************** ADD NEW FEATURES HERE ***************/
     ]
     .iter()
